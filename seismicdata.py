--- conflicted
+++ resolved
@@ -396,22 +396,13 @@
         Group all the traces within the `self.traces` with respect to network code `XXXX`
         where `XXXX` is the network code.
 
-<<<<<<< HEAD
         Return a dictionary. The keys of the dictionary are in the format of `XXXX`. Each
-        value of the dictionary is a list of objects of `SeismogramsTuner`. Each element
-=======
-        Return a dictionary. The keys of the dictionary are in the format of XXXX. Each
         value of the dictionary is a list of objects of `Waveforms`. Each element
->>>>>>> a63b09a5
         of the list contains traces having the same network code `XXXX` while their
         station codes, location identifier, and channels codes can be different.
         """
         nets = [tr.stats.network for tr in self.traces]
-<<<<<<< HEAD
-        vol = { it:SeismogramsTuner() for it in set(nets) }
-=======
         vol = { it:Waveforms() for it in set(nets) }
->>>>>>> a63b09a5
         for net, tr in zip(nets, self.traces):
             vol[net].append(tr)
         return vol
@@ -420,22 +411,13 @@
         Group all the traces within the `self.traces` with respect to station name `XXXX.YYYY.ZZZZ`
         where `XXXX` is the network code, and `YYYY` the station code, and `ZZZZ` the location identifier.
 
-<<<<<<< HEAD
         Return a dictionary. The keys of the dictionary are in the format of `XXXX.YYYY.ZZZZ`. Each
-        value of the dictionary is a list of objects of `SeismogramsTuner`. Each element of the list
-=======
-        Return a dictionary. The keys of the dictionary are in the format of XXXX.YYYY.ZZZZ. Each
         value of the dictionary is a list of objects of `Waveforms`. Each element of the list
->>>>>>> a63b09a5
         contains traces having the same station name `XXXX.YYYY.ZZZZ` while their channels can be
         different.
         """
         stations = ['%s.%s.%s' % (tr.stats.network, tr.stats.station, tr.stats.location)  for tr in self.traces]
-<<<<<<< HEAD
-        vol = { it:SeismogramsTuner() for it in set(stations) }
-=======
         vol = { it:Waveforms() for it in set(stations) }
->>>>>>> a63b09a5
         for st, tr in zip(stations, self.traces):
             vol[st].append(tr)
         return vol
@@ -444,22 +426,13 @@
         Group all the traces within the `self.traces` with respect to location identifier
         `ZZZZ` where the `ZZZZ` is the location identifier.
 
-<<<<<<< HEAD
         Return a dictionary. The keys of the dictionary are in the format of `ZZZZ`. Each
-        value of the dictionary is a list of objects of `SeismogramsTuner`. Each element
-=======
-        Return a dictionary. The keys of the dictionary are in the format of ZZZZ. Each
         value of the dictionary is a list of objects of `Waveforms`. Each element
->>>>>>> a63b09a5
         of the list contains traces having the same location identifier `ZZZZ` while
         their network codes, station codes, and channel codes can be different.
         """
         locs = [tr.stats.location for tr in self.traces]
-<<<<<<< HEAD
-        vol = { it:SeismogramsTuner() for it in set(locs) }
-=======
         vol = { it:Waveforms() for it in set(locs) }
->>>>>>> a63b09a5
         for loc, tr in zip(locs, self.traces):
             vol[loc].append(tr)
         return vol
@@ -468,23 +441,13 @@
         Group all the traces within the `self.traces` with respect to channel name `CCC`
         where the `CCC` is the channel code.
 
-<<<<<<< HEAD
         Return a dictionary. The keys of the dictionary are in the format of `CCC`. Each
-        value of the dictionary is a list of objects of `SeismogramsTuner`. Each element
+        value of the dictionary is a list of objects of `Waveforms`. Each element
         of the list contains traces having the same channel name `CCC` while their
         network codes, station codes, and location identifier can be different.
         """
         channels = [tr.stats.channel for tr in self.traces]
-        vol = { it:SeismogramsTuner() for it in set(channels) }
-=======
-        Return a dictionary. The keys of the dictionary are in the format of CCCC. Each
-        value of the dictionary is a list of objects of `Waveforms`. Each element
-        of the list contains traces having the same channel name `CCCC` while their
-        network codes, station codes, and location identifier can be different.
-        """
-        channels = [tr.stats.channel for tr in self.traces]
         vol = { it:Waveforms() for it in set(channels) }
->>>>>>> a63b09a5
         for ch, tr in zip(channels, self.traces):
             vol[ch].append(tr)
         return vol
@@ -495,11 +458,11 @@
         and `ZZZZ` the location identifier, and `CCC` the channel code.
 
         Return a dictionary. The keys of the dictionary are in the format of `XXXX.YYYY.ZZZZ.CCC`.
-        Each value of the dictionary is a list of objects of `SeismogramsTuner`. Each element
+        Each value of the dictionary is a list of objects of `Waveforms`. Each element
         of the list contains traces having the same station-channel name `XXXX.YYYY.ZZZZ.CCC`.
         """
         station_chns = ['%s.%s.%s.%s' % (tr.stats.network, tr.stats.station, tr.stats.location, tr.stats.channel)  for tr in self.traces]
-        vol = { it:SeismogramsTuner() for it in set(station_chns) }
+        vol = { it:Waveforms() for it in set(station_chns) }
         for st, tr in zip(station_chns, self.traces):
             vol[st].append(tr)
         return vol
